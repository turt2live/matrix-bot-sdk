import * as fs from "fs";

import {
    EncryptionAlgorithm,
    FileMessageEventContent,
    LogLevel,
    LogService,
    MatrixClient,
    MessageEvent,
    RichConsoleLogger,
    RustSdkCryptoStorageProvider,
    SimpleFsStorageProvider,
} from "../src";

LogService.setLogger(new RichConsoleLogger());
LogService.setLevel(LogLevel.TRACE);
LogService.muteModule("Metrics");
LogService.trace = LogService.debug;

let creds = null;
try {
    creds = require("../../examples/storage/encryption_bot.creds.json");
} catch (e) {
    // ignore
}

const dmTarget = creds?.['dmTarget'] ?? "@admin:localhost";
const homeserverUrl = creds?.['homeserverUrl'] ?? "http://localhost:8008";
const accessToken = creds?.['accessToken'] ?? 'YOUR_TOKEN';
const storage = new SimpleFsStorageProvider("./examples/storage/encryption_bot.json");
const crypto = new RustSdkCryptoStorageProvider("./examples/storage/encryption_bot_sled");
const worksImage = fs.readFileSync("./examples/static/it-works.png");

const client = new MatrixClient(homeserverUrl, accessToken, storage, crypto);

(async function() {
<<<<<<< HEAD
    // let encryptedRoomId: string;
    // const joinedRooms = await client.getJoinedRooms();
    // await client.crypto.prepare(joinedRooms); // init crypto because we're doing things before the client is started
    // for (const roomId of joinedRooms) {
    //     if (await client.crypto.isRoomEncrypted(roomId)) {
    //         encryptedRoomId = roomId;
    //         break;
    //     }
    // }
    // if (!encryptedRoomId) {
    //     encryptedRoomId = await client.createRoom({
    //         invite: [dmTarget],
    //         is_direct: true,
    //         visibility: "private",
    //         preset: "trusted_private_chat",
    //         initial_state: [
    //             {type: "m.room.encryption", state_key: "", content: {algorithm: EncryptionAlgorithm.MegolmV1AesSha2}},
    //             {type: "m.room.guest_access", state_key: "", content: {guest_access: "can_join"}},
    //         ],
    //     });
    // }
    //
    // client.on("room.failed_decryption", async (roomId: string, event: any, e: Error) => {
    //     LogService.error("index", `Failed to decrypt ${roomId} ${event['event_id']} because `, e);
    // });
    //
    // client.on("room.message", async (roomId: string, event: any) => {
    //     if (roomId !== encryptedRoomId) return;
    //
    //     const message = new MessageEvent(event);
    //
    //     if (message.sender === (await client.getUserId()) && message.messageType === "m.notice") {
    //         // yay, we decrypted our own message. Communicate that back for testing purposes.
    //         const encrypted = await client.crypto.encryptMedia(Buffer.from(worksImage));
    //         const mxc = await client.uploadContent(encrypted.buffer);
    //         await client.sendMessage(roomId, {
    //             msgtype: "m.image",
    //             body: "it-works.png",
    //             info: {
    //                 // XXX: We know these details, so have hardcoded them.
    //                 w: 256,
    //                 h: 256,
    //                 mimetype: "image/png",
    //                 size: worksImage.length,
    //             },
    //             file: {
    //                 url: mxc,
    //                 ...encrypted.file,
    //             },
    //         });
    //         return;
    //     }
    //
    //     if (message.messageType === "m.image") {
    //         const fileEvent = new MessageEvent<FileMessageEventContent>(message.raw);
    //         const decrypted = await client.crypto.decryptMedia(fileEvent.content.file);
    //         fs.writeFileSync('./examples/storage/decrypted.png', decrypted);
    //         await client.unstableApis.addReactionToEvent(roomId, fileEvent.eventId, 'Decrypted');
    //         return;
    //     }
    //
    //     if (message.messageType !== "m.text") return;
    //     if (message.textBody.startsWith("!ping")) {
    //         await client.replyNotice(roomId, event, "Pong");
    //     }
    // });
=======
    let encryptedRoomId: string;
    const joinedRooms = await client.getJoinedRooms();
    await client.crypto.prepare(joinedRooms); // init crypto because we're doing things before the client is started
    for (const roomId of joinedRooms) {
        if (await client.crypto.isRoomEncrypted(roomId)) {
            encryptedRoomId = roomId;
            break;
        }
    }
    if (!encryptedRoomId) {
        encryptedRoomId = await client.createRoom({
            invite: [dmTarget],
            is_direct: true,
            visibility: "private",
            preset: "trusted_private_chat",
            initial_state: [
                { type: "m.room.encryption", state_key: "", content: { algorithm: EncryptionAlgorithm.MegolmV1AesSha2 } },
                { type: "m.room.guest_access", state_key: "", content: { guest_access: "can_join" } },
            ],
        });
    }

    client.on("room.failed_decryption", async (roomId: string, event: any, e: Error) => {
        LogService.error("index", `Failed to decrypt ${roomId} ${event['event_id']} because `, e);
    });

    client.on("room.message", async (roomId: string, event: any) => {
        if (roomId !== encryptedRoomId) return;

        const message = new MessageEvent(event);

        if (message.sender === (await client.getUserId()) && message.messageType === "m.notice") {
            // yay, we decrypted our own message. Communicate that back for testing purposes.
            const encrypted = await client.crypto.encryptMedia(Buffer.from(worksImage));
            const mxc = await client.uploadContent(encrypted.buffer);
            await client.sendMessage(roomId, {
                msgtype: "m.image",
                body: "it-works.png",
                info: {
                    // XXX: We know these details, so have hardcoded them.
                    w: 256,
                    h: 256,
                    mimetype: "image/png",
                    size: worksImage.length,
                },
                file: {
                    url: mxc,
                    ...encrypted.file,
                },
            });
            return;
        }

        if (message.messageType === "m.image") {
            const fileEvent = new MessageEvent<FileMessageEventContent>(message.raw);
            const decrypted = await client.crypto.decryptMedia(fileEvent.content.file);
            fs.writeFileSync('./examples/storage/decrypted.png', decrypted);
            await client.unstableApis.addReactionToEvent(roomId, fileEvent.eventId, 'Decrypted');
            return;
        }

        if (message.messageType !== "m.text") return;
        if (message.textBody.startsWith("!ping")) {
            await client.replyNotice(roomId, event, "Pong");
        }
    });
>>>>>>> 7e846002

    LogService.info("index", "Starting bot...");
    await client.start();

    const callRoomId = await client.joinRoom("#botsdk-test2:localhost");
    const calls = await client.unstableApis.getCallsInRoom(callRoomId);
    const activeCall = calls.find(c => !c.callEvent.isTerminated);
    if (!activeCall) {
        throw new Error("A call is not in progress");
    }

    await activeCall.join();
})();<|MERGE_RESOLUTION|>--- conflicted
+++ resolved
@@ -34,7 +34,6 @@
 const client = new MatrixClient(homeserverUrl, accessToken, storage, crypto);
 
 (async function() {
-<<<<<<< HEAD
     // let encryptedRoomId: string;
     // const joinedRooms = await client.getJoinedRooms();
     // await client.crypto.prepare(joinedRooms); // init crypto because we're doing things before the client is started
@@ -101,74 +100,6 @@
     //         await client.replyNotice(roomId, event, "Pong");
     //     }
     // });
-=======
-    let encryptedRoomId: string;
-    const joinedRooms = await client.getJoinedRooms();
-    await client.crypto.prepare(joinedRooms); // init crypto because we're doing things before the client is started
-    for (const roomId of joinedRooms) {
-        if (await client.crypto.isRoomEncrypted(roomId)) {
-            encryptedRoomId = roomId;
-            break;
-        }
-    }
-    if (!encryptedRoomId) {
-        encryptedRoomId = await client.createRoom({
-            invite: [dmTarget],
-            is_direct: true,
-            visibility: "private",
-            preset: "trusted_private_chat",
-            initial_state: [
-                { type: "m.room.encryption", state_key: "", content: { algorithm: EncryptionAlgorithm.MegolmV1AesSha2 } },
-                { type: "m.room.guest_access", state_key: "", content: { guest_access: "can_join" } },
-            ],
-        });
-    }
-
-    client.on("room.failed_decryption", async (roomId: string, event: any, e: Error) => {
-        LogService.error("index", `Failed to decrypt ${roomId} ${event['event_id']} because `, e);
-    });
-
-    client.on("room.message", async (roomId: string, event: any) => {
-        if (roomId !== encryptedRoomId) return;
-
-        const message = new MessageEvent(event);
-
-        if (message.sender === (await client.getUserId()) && message.messageType === "m.notice") {
-            // yay, we decrypted our own message. Communicate that back for testing purposes.
-            const encrypted = await client.crypto.encryptMedia(Buffer.from(worksImage));
-            const mxc = await client.uploadContent(encrypted.buffer);
-            await client.sendMessage(roomId, {
-                msgtype: "m.image",
-                body: "it-works.png",
-                info: {
-                    // XXX: We know these details, so have hardcoded them.
-                    w: 256,
-                    h: 256,
-                    mimetype: "image/png",
-                    size: worksImage.length,
-                },
-                file: {
-                    url: mxc,
-                    ...encrypted.file,
-                },
-            });
-            return;
-        }
-
-        if (message.messageType === "m.image") {
-            const fileEvent = new MessageEvent<FileMessageEventContent>(message.raw);
-            const decrypted = await client.crypto.decryptMedia(fileEvent.content.file);
-            fs.writeFileSync('./examples/storage/decrypted.png', decrypted);
-            await client.unstableApis.addReactionToEvent(roomId, fileEvent.eventId, 'Decrypted');
-            return;
-        }
-
-        if (message.messageType !== "m.text") return;
-        if (message.textBody.startsWith("!ping")) {
-            await client.replyNotice(roomId, event, "Pong");
-        }
-    });
->>>>>>> 7e846002
 
     LogService.info("index", "Starting bot...");
     await client.start();
