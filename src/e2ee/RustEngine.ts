--- conflicted
+++ resolved
@@ -143,11 +143,7 @@
         });
 
         await this.lock.acquire(roomId, async () => {
-<<<<<<< HEAD
-            const requests = JSON.parse(await this.machine.shareRoomKey(new RoomId(roomId), membersArray, settings));
-=======
-            const requests = await this.machine.shareRoomKey(new RoomId(roomId), members, settings);
->>>>>>> ac1fe449
+            const requests = await this.machine.shareRoomKey(new RoomId(roomId), membersArray, settings);
             for (const req of requests) {
                 await this.processToDeviceRequest(req);
             }
