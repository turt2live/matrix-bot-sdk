import { LogLevel, LogService } from "./logging/LogService";
import { getRequestFn } from "./request";
import MatrixError from './models/MatrixError';
let lastRequestId = 0;

/**
 * Performs a web request to a server.
 * @category Unit testing
 * @param {string} baseUrl The base URL to apply to the call.
 * @param {"GET"|"POST"|"PUT"|"DELETE"} method The HTTP method to use in the request
 * @param {string} endpoint The endpoint to call. For example: "/_matrix/client/r0/account/whoami"
 * @param {any} qs The query string to send. Optional.
 * @param {any} body The request body to send. Optional. Will be converted to JSON unless the type is a Buffer.
 * @param {any} headers Additional headers to send in the request.
 * @param {number} timeout The number of milliseconds to wait before timing out.
 * @param {boolean} raw If true, the raw response will be returned instead of the response body.
 * @param {string} contentType The content type to send. Only used if the `body` is a Buffer.
 * @param {string} noEncoding Set to true to disable encoding, and return a Buffer. Defaults to false
 * @returns {Promise<any>} Resolves to the response (body), rejected if a non-2xx status code was returned.
 */
export function doHttpRequest(baseUrl: string, method: "GET"|"POST"|"PUT"|"DELETE", endpoint: string, qs = null, body = null, headers = {}, timeout = 60000, raw = false, contentType = "application/json", noEncoding = false): Promise<any> {
    if (!endpoint.startsWith('/')) {
        endpoint = '/' + endpoint;
    }

    const requestId = ++lastRequestId;
    const url = baseUrl + endpoint;

    // This is logged at info so that when a request fails people can figure out which one.
    LogService.debug("MatrixHttpClient", "(REQ-" + requestId + ")", method + " " + url);

    // Don't log the request unless we're in debug mode. It can be large.
    if (LogService.level.includes(LogLevel.TRACE)) {
        if (qs) LogService.trace("MatrixHttpClient", "(REQ-" + requestId + ")", "qs = " + JSON.stringify(qs));
        if (body && !Buffer.isBuffer(body)) LogService.trace("MatrixHttpClient", "(REQ-" + requestId + ")", "body = " + JSON.stringify(this.redactObjectForLogging(body)));
        if (body && Buffer.isBuffer(body)) LogService.trace("MatrixHttpClient", "(REQ-" + requestId + ")", "body = <Buffer>");
    }

    const params: { [k: string]: any } = {
        uri: url,
        method: method,
        qs: qs,
        // If this is undefined, then a string will be returned. If it's null, a Buffer will be returned.
        encoding: noEncoding === false ? undefined : null,
        useQuerystring: true,
        qsStringifyOptions: {
            options: {arrayFormat: 'repeat'},
        },
        timeout: timeout,
        headers: headers,
        // Enable KeepAlive for HTTP
        forever: true,
    };

    if (body) {
        if (Buffer.isBuffer(body)) {
            params.headers["Content-Type"] = contentType;
            params.body = body;
        } else {
            params.headers["Content-Type"] = "application/json";
            params.body = JSON.stringify(body);
        }
    }

    return new Promise((resolve, reject) => {
        getRequestFn()(params, (err, response, resBody) => {
            if (err) {
                LogService.error("MatrixHttpClient", "(REQ-" + requestId + ")", err);
                reject(err);
                return;
            }

            if (typeof (resBody) === 'string') {
                try {
                    resBody = JSON.parse(resBody);
                } catch (e) {
                }
            }

            if (typeof (response.body) === 'string') {
                try {
                    response.body = JSON.parse(response.body);
                } catch (e) {
                }
            }

            const respIsBuffer = (response.body instanceof Buffer);

<<<<<<< HEAD
                // Don't log the body unless we're in debug mode. They can be large.
                if (LogService.level.includes(LogLevel.TRACE)) {
                    const redactedBody = respIsBuffer ? '<Buffer>' : redactObjectForLogging(response.body);
                    LogService.trace("MatrixHttpClient", "(REQ-" + requestId + " RESP-H" + response.statusCode + ")", redactedBody);
                }
                if (response.statusCode < 200 || response.statusCode >= 300) {
                    const redactedBody = respIsBuffer ? '<Buffer>' : redactObjectForLogging(response.body);
                    LogService.error("MatrixHttpClient", "(REQ-" + requestId + ")", redactedBody);
                    reject(response);
                } else resolve(raw ? response : resBody);
=======
            // Check for errors.
            const errBody = response.body || resBody;
            if (errBody && 'errcode' in errBody) {
                const redactedBody = respIsBuffer ? '<Buffer>' : redactObjectForLogging(errBody);
                LogService.error("MatrixHttpClient (REQ-" + requestId + ")", redactedBody);
                reject(new MatrixError(errBody, response.statusCode));
                return;
            }

            // Don't log the body unless we're in debug mode. They can be large.
            if (LogService.level.includes(LogLevel.TRACE)) {
                const redactedBody = respIsBuffer ? '<Buffer>' : redactObjectForLogging(response.body);
                LogService.trace("MatrixHttpClient (REQ-" + requestId + " RESP-H" + response.statusCode + ")", redactedBody);
>>>>>>> 35c3b51b
            }

            if (response.statusCode < 200 || response.statusCode >= 300) {
                const redactedBody = respIsBuffer ? '<Buffer>' : redactObjectForLogging(response.body);
                LogService.error("MatrixHttpClient (REQ-" + requestId + ")", redactedBody);
                reject(response);
            } else resolve(raw ? response : resBody);
        });
    });
}

export function redactObjectForLogging(input: any): any {
    if (!input) return input;

    const fieldsToRedact = [
        'access_token',
        'password',
        'new_password',
    ];

    const redactFn = (i) => {
        if (!i) return i;

        // Don't treat strings like arrays/objects
        if (typeof i === 'string') return i;

        if (Array.isArray(i)) {
            const rebuilt = [];
            for (const v of i) {
                rebuilt.push(redactFn(v));
            }
            return rebuilt;
        }

        if (i instanceof Object) {
            const rebuilt = {};
            for (const key of Object.keys(i)) {
                if (fieldsToRedact.includes(key)) {
                    rebuilt[key] = '<redacted>';
                } else {
                    rebuilt[key] = redactFn(i[key]);
                }
            }
            return rebuilt;
        }

        return i; // It's a primitive value
    };

    return redactFn(input);
}<|MERGE_RESOLUTION|>--- conflicted
+++ resolved
@@ -86,18 +86,6 @@
 
             const respIsBuffer = (response.body instanceof Buffer);
 
-<<<<<<< HEAD
-                // Don't log the body unless we're in debug mode. They can be large.
-                if (LogService.level.includes(LogLevel.TRACE)) {
-                    const redactedBody = respIsBuffer ? '<Buffer>' : redactObjectForLogging(response.body);
-                    LogService.trace("MatrixHttpClient", "(REQ-" + requestId + " RESP-H" + response.statusCode + ")", redactedBody);
-                }
-                if (response.statusCode < 200 || response.statusCode >= 300) {
-                    const redactedBody = respIsBuffer ? '<Buffer>' : redactObjectForLogging(response.body);
-                    LogService.error("MatrixHttpClient", "(REQ-" + requestId + ")", redactedBody);
-                    reject(response);
-                } else resolve(raw ? response : resBody);
-=======
             // Check for errors.
             const errBody = response.body || resBody;
             if (errBody && 'errcode' in errBody) {
@@ -111,7 +99,6 @@
             if (LogService.level.includes(LogLevel.TRACE)) {
                 const redactedBody = respIsBuffer ? '<Buffer>' : redactObjectForLogging(response.body);
                 LogService.trace("MatrixHttpClient (REQ-" + requestId + " RESP-H" + response.statusCode + ")", redactedBody);
->>>>>>> 35c3b51b
             }
 
             if (response.statusCode < 200 || response.statusCode >= 300) {
