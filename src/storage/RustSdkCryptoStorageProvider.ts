import * as lowdb from "lowdb";
import * as FileSync from "lowdb/adapters/FileSync";
import * as mkdirp from "mkdirp";
import * as path from "path";
import * as sha512 from "hash.js/lib/hash/sha/512";
import * as sha256 from "hash.js/lib/hash/sha/256";
import { StoreType as RustSdkCryptoStoreType } from "@matrix-org/matrix-sdk-crypto-nodejs";

import { ICryptoStorageProvider } from "./ICryptoStorageProvider";
import { IAppserviceCryptoStorageProvider } from "./IAppserviceStorageProvider";
import { ICryptoRoomInformation } from "../e2ee/ICryptoRoomInformation";

export { RustSdkCryptoStoreType };

/**
 * A crypto storage provider for the file-based rust-sdk store.
 * @category Storage providers
 */
export class RustSdkCryptoStorageProvider implements ICryptoStorageProvider {
    private db: lowdb.LowdbSync<any>;

    /**
     * Creates a new rust-sdk storage provider.
     * @param storagePath The *directory* to persist database details to.
     * @param storageType The storage type to use. Must be supported by the rust-sdk.
     */
    public constructor(
        public readonly storagePath: string,
<<<<<<< HEAD
        public readonly storageType: RustSdkCryptoStoreType,
=======
        public readonly storageType: RustSdkCryptoStoreType = RustSdkCryptoStoreType.Sled,
>>>>>>> bb931848
    ) {
        this.storagePath = path.resolve(this.storagePath);
        mkdirp.sync(storagePath);

        const adapter = new FileSync(path.join(storagePath, "bot-sdk.json"));
        this.db = lowdb(adapter);

        this.db.defaults({
            deviceId: null,
            rooms: {},
        });
    }

    public async getDeviceId(): Promise<string> {
        return this.db.get('deviceId').value();
    }

    public async setDeviceId(deviceId: string): Promise<void> {
        this.db.set('deviceId', deviceId).write();
    }

    public async getRoom(roomId: string): Promise<ICryptoRoomInformation> {
        const key = sha512().update(roomId).digest('hex');
        return this.db.get(`rooms.${key}`).value();
    }

    public async storeRoom(roomId: string, config: ICryptoRoomInformation): Promise<void> {
        const key = sha512().update(roomId).digest('hex');
        this.db.set(`rooms.${key}`, config).write();
    }
}

/**
 * An appservice crypto storage provider for the file-based rust-sdk store.
 * @category Storage providers
 */
export class RustSdkAppserviceCryptoStorageProvider extends RustSdkCryptoStorageProvider implements IAppserviceCryptoStorageProvider {
    /**
     * Creates a new rust-sdk storage provider.
     * @param baseStoragePath The *directory* to persist database details to.
     * @param storageType The storage type to use. Must be supported by the rust-sdk.
     */
<<<<<<< HEAD
    public constructor(private baseStoragePath: string, storageType: RustSdkCryptoStoreType) {
=======
    public constructor(private baseStoragePath: string, storageType: RustSdkCryptoStoreType = RustSdkCryptoStoreType.Sled) {
>>>>>>> bb931848
        super(path.join(baseStoragePath, "_default"), storageType);
    }

    public storageForUser(userId: string): ICryptoStorageProvider {
        // sha256 because sha512 is a bit big for some operating systems
        const key = sha256().update(userId).digest('hex');
        return new RustSdkCryptoStorageProvider(path.join(this.baseStoragePath, key), this.storageType);
    }
}<|MERGE_RESOLUTION|>--- conflicted
+++ resolved
@@ -26,11 +26,7 @@
      */
     public constructor(
         public readonly storagePath: string,
-<<<<<<< HEAD
         public readonly storageType: RustSdkCryptoStoreType,
-=======
-        public readonly storageType: RustSdkCryptoStoreType = RustSdkCryptoStoreType.Sled,
->>>>>>> bb931848
     ) {
         this.storagePath = path.resolve(this.storagePath);
         mkdirp.sync(storagePath);
@@ -73,11 +69,7 @@
      * @param baseStoragePath The *directory* to persist database details to.
      * @param storageType The storage type to use. Must be supported by the rust-sdk.
      */
-<<<<<<< HEAD
     public constructor(private baseStoragePath: string, storageType: RustSdkCryptoStoreType) {
-=======
-    public constructor(private baseStoragePath: string, storageType: RustSdkCryptoStoreType = RustSdkCryptoStoreType.Sled) {
->>>>>>> bb931848
         super(path.join(baseStoragePath, "_default"), storageType);
     }
 
