--- conflicted
+++ resolved
@@ -1,10 +1,5 @@
 import { MatrixClient } from "./MatrixClient";
-<<<<<<< HEAD
-import { Space, SpaceCreateOptions } from "./models/Spaces";
-=======
-import { MSC1772Space, MSC1772SpaceCreateOptions } from "./models/MSC1772Space";
 import { MSC2380MediaInfo } from "./models/unstable/MediaInfo";
->>>>>>> 13112a5d
 
 /**
  * Represents a profile for a group
@@ -284,7 +279,7 @@
      * @param {string} mxc The MXC to get information about.
      * @returns {Promise<MSC2380MediaInfo>} Resolves a object containing the media information.
      */
-     public async getMediaInfo(mxcUrl: string): Promise<MSC2380MediaInfo> {
+    public async getMediaInfo(mxcUrl: string): Promise<MSC2380MediaInfo> {
         if (!mxcUrl.toLowerCase().startsWith("mxc://")) {
             throw Error("'mxcUrl' does not begin with mxc://");
         }
