--- conflicted
+++ resolved
@@ -728,10 +728,7 @@
                     LogService.info("MatrixClientLite", "Client stop requested - cancelling sync");
                     return;
                 }
-<<<<<<< HEAD
-=======
-
->>>>>>> 08b4054b
+
                 LogService.error("MatrixClientLite", "Error handling sync " + extractRequestError(e));
                 const backoffTime = SYNC_BACKOFF_MIN_MS + Math.random() * (SYNC_BACKOFF_MAX_MS - SYNC_BACKOFF_MIN_MS);
                 LogService.info("MatrixClientLite", `Backing off for ${backoffTime}ms`);
