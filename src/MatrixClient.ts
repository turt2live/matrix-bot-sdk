import { EventEmitter } from "events";
import { IStorageProvider } from "./storage/IStorageProvider";
import { MemoryStorageProvider } from "./storage/MemoryStorageProvider";
import { IJoinRoomStrategy } from "./strategies/JoinRoomStrategy";
import { UnstableApis } from "./UnstableApis";
import { IPreprocessor } from "./preprocessors/IPreprocessor";
import { getRequestFn } from "./request";
import { LogService } from "./logging/LogService";
import { htmlEncode } from "htmlencode";
import { RichReply } from "./helpers/RichReply";
import { Metrics } from "./metrics/Metrics";
import { timedMatrixClientFunctionCall } from "./metrics/decorators";
import { AdminApis } from "./AdminApis";
import { Presence } from "./models/Presence";
import { Membership, MembershipEvent } from "./models/events/MembershipEvent";
import { RoomEvent, RoomEventContent, StateEvent } from "./models/events/RoomEvent";
import { EventContext } from "./models/EventContext";
import { PowerLevelBounds } from "./models/PowerLevelBounds";
import { EventKind } from "./models/events/EventKind";
import { IdentityClient } from "./identity/IdentityClient";
import { OpenIDConnectToken } from "./models/OpenIDConnect";
import { doHttpRequest } from "./http";
import { htmlToText } from "html-to-text";
<<<<<<< HEAD
import { LoginFlows, LoginFlowsType, LoginResponse } from "./models/Login";
=======
import { MatrixProfileInfo } from "./models/MatrixProfile";
>>>>>>> 8c287d8f
import { Space, SpaceCreateOptions } from "./models/Spaces";

/**
 * A client that is capable of interacting with a matrix homeserver.
 */
export class MatrixClient extends EventEmitter {

    /**
     * The presence status to use while syncing. The valid values are "online" to set the account as online,
     * "offline" to set the user as offline, "unavailable" for marking the user away, and null for not setting
     * an explicit presence (the default).
     *
     * Has no effect if the client is not syncing. Does not apply until the next sync request.
     */
    public syncingPresence: "online" | "offline" | "unavailable" | null = null;

    /**
     * The number of milliseconds to wait for new events for on the next sync.
     *
     * Has no effect if the client is not syncing. Does not apply until the next sync request.
     */
    public syncingTimeout = 10000;

    private userId: string;
    private requestId = 0;
    private lastJoinedRoomIds: string[] = [];
    private impersonatedUserId: string;
    private joinStrategy: IJoinRoomStrategy = null;
    private eventProcessors: { [eventType: string]: IPreprocessor[] } = {};
    private filterId = 0;
    private stopSyncing = false;
    private metricsInstance: Metrics = new Metrics();
    private unstableApisInstance = new UnstableApis(this);

    /**
     * Set this to true to have the client only persist the sync token after the sync
     * has been processed successfully. Note that if this is true then when the sync
     * loop throws an error the client will not persist a token.
     */
    protected persistTokenAfterSync = false;

    /**
     * Creates a new matrix client
     * @param {string} homeserverUrl The homeserver's client-server API URL
     * @param {string} accessToken The access token for the homeserver
     * @param {IStorageProvider} storage The storage provider to use. Defaults to MemoryStorageProvider.
     */
    constructor(public readonly homeserverUrl: string, public readonly accessToken: string, private storage: IStorageProvider = null) {
        super();

        if (this.homeserverUrl.endsWith("/")) {
            this.homeserverUrl = this.homeserverUrl.substring(0, this.homeserverUrl.length - 1);
        }

        if (!this.storage) this.storage = new MemoryStorageProvider();
    }

    /**
     * The storage provider for this client. Direct access is usually not required.
     */
    public get storageProvider(): IStorageProvider {
        return this.storage;
    }

    /**
     * The metrics instance for this client
     */
    public get metrics(): Metrics {
        return this.metricsInstance;
    }

    /**
     * Assigns a new metrics instance, overwriting the old one.
     * @param {Metrics} metrics The new metrics instance.
     */
    public set metrics(metrics: Metrics) {
        if (!metrics) throw new Error("Metrics cannot be null/undefined");
        this.metricsInstance = metrics;
    }

    /**
     * Gets the unstable API access class. This is generally not recommended to be
     * used by clients.
     * @return {UnstableApis} The unstable API access class.
     */
    public get unstableApis(): UnstableApis {
        return this.unstableApisInstance;
    }

    /**
     * Gets the admin API access class.
     * @return {AdminApis} The admin API access class.
     */
    public get adminApis(): AdminApis {
        return new AdminApis(this);
    }

    /**
     * Sets a user ID to impersonate as. This will assume that the access token for this client
     * is for an application service, and that the userId given is within the reach of the
     * application service. Setting this to null will stop future impersonation. The user ID is
     * assumed to already be valid
     * @param {string} userId The user ID to masquerade as
     */
    public impersonateUserId(userId: string): void {
        this.impersonatedUserId = userId;
        this.userId = userId;
    }

    /**
     * Acquires an identity server client for communicating with an identity server. Note that
     * this will automatically do the login portion to establish a usable token with the identity
     * server provided, but it will not automatically accept any terms of service.
     *
     * The identity server name provided will in future be resolved to a server address - for now
     * that resolution is assumed to be prefixing the name with `https://`.
     * @param {string} identityServerName The domain of the identity server to connect to.
     * @returns {Promise<IdentityClient>} Resolves to a prepared identity client.
     */
    public async getIdentityServerClient(identityServerName: string): Promise<IdentityClient> {
        const oidcToken = await this.getOpenIDConnectToken();
        return IdentityClient.acquire(oidcToken, `https://${identityServerName}`, this);
    }

    /**
     * Sets the strategy to use for when joinRoom is called on this client
     * @param {IJoinRoomStrategy} strategy The strategy to use, or null to use none
     */
    public setJoinStrategy(strategy: IJoinRoomStrategy): void {
        this.joinStrategy = strategy;
    }

    /**
     * Adds a preprocessor to the event pipeline. When this client encounters an event, it
     * will try to run it through the preprocessors it can in the order they were added.
     * @param {IPreprocessor} preprocessor the preprocessor to add
     */
    public addPreprocessor(preprocessor: IPreprocessor): void {
        if (!preprocessor) throw new Error("Preprocessor cannot be null");

        const eventTypes = preprocessor.getSupportedEventTypes();
        if (!eventTypes) return; // Nothing to do

        for (const eventType of eventTypes) {
            if (!this.eventProcessors[eventType]) this.eventProcessors[eventType] = [];
            this.eventProcessors[eventType].push(preprocessor);
        }
    }

    private async processEvent(event: any): Promise<any> {
        if (!event) return event;
        if (!this.eventProcessors[event["type"]]) return event;

        for (const processor of this.eventProcessors[event["type"]]) {
            await processor.processEvent(event, this, EventKind.RoomEvent);
        }

        return event;
    }

    /**
     * Gets the homeserver’s supported login types to authenticate users.
     */
    public getLoginFlows(): Promise<LoginFlows> {
        return this.doRequest("GET", "/_matrix/client/r0/login");
    }

    /**
     * Authenticate with the homeserver. This does NOT modify the access token of the client.
     * @param type The type of login to attempt. Not all login types are supported by all homeservers, so use `getLoginFlows()` to check.
     * @param identifier The identifier for the type of login being attempted. See https://spec.matrix.org/unstable/client-server-api/#identifier-types
     * @param passwordOrToken The password for a `m.login.password` login attempt, or a token for `m.login.token`. Other `types` ignore this value.
     * @param opts Extra device options to include.
     */
    public doLogin(type: LoginFlowsType, identifier: Record<string, string>, passwordOrToken?: string, opts?: {device_id?: string, initial_device_display_name?: string}): Promise<LoginResponse> {
        const body: Record<string, unknown> = {
            type: type.toString(),
            identifier,
            ...opts,
        };
        if (type === LoginFlowsType.Token) {
            body.token = passwordOrToken;
        } else if (type === LoginFlowsType.Password) {
            body.password = passwordOrToken;
        }
        return this.doRequest("POST", "/_matrix/client/r0/login", null, body);
    }

    /**
     * Retrieves an OpenID Connect token from the homeserver for the current user.
     * @returns {Promise<OpenIDConnectToken>} Resolves to the token.
     */
    @timedMatrixClientFunctionCall()
    public async getOpenIDConnectToken(): Promise<OpenIDConnectToken> {
        const userId = encodeURIComponent(await this.getUserId());
        return this.doRequest("POST", "/_matrix/client/r0/user/" + userId + "/openid/request_token", null, {});
    }

    /**
     * Retrieves content from account data.
     * @param {string} eventType The type of account data to retrieve.
     * @returns {Promise<any>} Resolves to the content of that account data.
     */
    @timedMatrixClientFunctionCall()
    public async getAccountData<T>(eventType: string): Promise<T> {
        const userId = encodeURIComponent(await this.getUserId());
        eventType = encodeURIComponent(eventType);
        return this.doRequest("GET", "/_matrix/client/r0/user/" + userId + "/account_data/" + eventType);
    }

    /**
     * Retrieves content from room account data.
     * @param {string} eventType The type of room account data to retrieve.
     * @param {string} roomId The room to read the account data from.
     * @returns {Promise<any>} Resolves to the content of that account data.
     */
    @timedMatrixClientFunctionCall()
    public async getRoomAccountData<T>(eventType: string, roomId: string): Promise<T> {
        const userId = encodeURIComponent(await this.getUserId());
        eventType = encodeURIComponent(eventType);
        roomId = encodeURIComponent(roomId);
        return this.doRequest("GET", "/_matrix/client/r0/user/" + userId + "/rooms/" + roomId + "/account_data/" + eventType);
    }

    /**
     * Retrieves content from account data. If the account data request throws an error,
     * this simply returns the default provided.
     * @param {string} eventType The type of account data to retrieve.
     * @param {any} defaultContent The default value. Defaults to null.
     * @returns {Promise<any>} Resolves to the content of that account data, or the default.
     */
    @timedMatrixClientFunctionCall()
    public async getSafeAccountData<T>(eventType: string, defaultContent: T = null): Promise<T> {
        try {
            return await this.getAccountData(eventType);
        } catch (e) {
            LogService.warn("MatrixClient", `Error getting ${eventType} account data:`, e);
            return defaultContent;
        }
    }

    /**
     * Retrieves content from room account data. If the account data request throws an error,
     * this simply returns the default provided.
     * @param {string} eventType The type of room account data to retrieve.
     * @param {string} roomId The room to read the account data from.
     * @param {any} defaultContent The default value. Defaults to null.
     * @returns {Promise<any>} Resolves to the content of that room account data, or the default.
     */
    @timedMatrixClientFunctionCall()
    public async getSafeRoomAccountData<T>(eventType: string, roomId: string, defaultContent: T = null): Promise<T> {
        try {
            return await this.getRoomAccountData(eventType, roomId);
        } catch (e) {
            LogService.warn("MatrixClient", `Error getting ${eventType} room account data in ${roomId}:`, e);
            return defaultContent;
        }
    }

    /**
     * Sets account data.
     * @param {string} eventType The type of account data to set
     * @param {any} content The content to set
     * @returns {Promise<any>} Resolves when updated
     */
    @timedMatrixClientFunctionCall()
    public async setAccountData(eventType: string, content: any): Promise<any> {
        const userId = encodeURIComponent(await this.getUserId());
        eventType = encodeURIComponent(eventType);
        return this.doRequest("PUT", "/_matrix/client/r0/user/" + userId + "/account_data/" + eventType, null, content);
    }

    /**
     * Sets room account data.
     * @param {string} eventType The type of room account data to set
     * @param {string} roomId The room to set account data in
     * @param {any} content The content to set
     * @returns {Promise<any>} Resolves when updated
     */
    @timedMatrixClientFunctionCall()
    public async setRoomAccountData(eventType: string, roomId: string, content: any): Promise<any> {
        const userId = encodeURIComponent(await this.getUserId());
        eventType = encodeURIComponent(eventType);
        roomId = encodeURIComponent(roomId);
        return this.doRequest("PUT", "/_matrix/client/r0/user/" + userId + "/rooms/" + roomId + "/account_data/" + eventType, null, content);
    }

    /**
     * Gets the presence information for the current user.
     * @returns {Promise<Presence>} Resolves to the presence status of the user.
     */
    @timedMatrixClientFunctionCall()
    public async getPresenceStatus(): Promise<Presence> {
        return this.getPresenceStatusFor(await this.getUserId());
    }

    /**
     * Gets the presence information for a given user.
     * @param {string} userId The user ID to look up the presence of.
     * @returns {Promise<Presence>} Resolves to the presence status of the user.
     */
    @timedMatrixClientFunctionCall()
    public async getPresenceStatusFor(userId: string): Promise<Presence> {
        return this.doRequest("GET", "/_matrix/client/r0/presence/" + encodeURIComponent(userId) + "/status").then(r => new Presence(r));
    }

    /**
     * Sets the presence status for the current user.
     * @param {"online"|"offline"|"unavailable"} presence The new presence state for the user.
     * @param {string} statusMessage Optional status message to include with the presence.
     * @returns {Promise<any>} Resolves when complete.
     */
    @timedMatrixClientFunctionCall()
    public async setPresenceStatus(presence: "online" | "offline" | "unavailable", statusMessage: string = null): Promise<any> {
        return this.doRequest("PUT", "/_matrix/client/r0/presence/" + encodeURIComponent(await this.getUserId()) + "/status", null, {
            presence: presence,
            status_msg: statusMessage,
        });
    }

    /**
     * Gets a published alias for the given room. These are supplied by the room admins
     * and should point to the room, but may not. This is primarily intended to be used
     * in the context of rendering a mention (pill) for a room.
     * @param {string} roomIdOrAlias The room ID or alias to get an alias for.
     * @returns {Promise<string>} Resolves to a published room alias, or falsey if none found.
     */
    @timedMatrixClientFunctionCall()
    public async getPublishedAlias(roomIdOrAlias: string): Promise<string> {
        try {
            const roomId = await this.resolveRoom(roomIdOrAlias);
            const event = await this.getRoomStateEvent(roomId, "m.room.canonical_alias", "");
            if (!event) return null;

            const canonical = event['alias'];
            const alt = event['alt_aliases'] || [];

            return canonical || alt[0];
        } catch (e) {
            // Assume none
            return null;
        }
    }

    /**
     * Adds a new room alias to the room directory
     * @param {string} alias The alias to add (eg: "#my-room:matrix.org")
     * @param {string} roomId The room ID to add the alias to
     * @returns {Promise} resolves when the alias has been added
     */
    @timedMatrixClientFunctionCall()
    public createRoomAlias(alias: string, roomId: string): Promise<any> {
        alias = encodeURIComponent(alias);
        return this.doRequest("PUT", "/_matrix/client/r0/directory/room/" + alias, null, {
            "room_id": roomId,
        });
    }

    /**
     * Removes a room alias from the room directory
     * @param {string} alias The alias to remove
     * @returns {Promise} resolves when the alias has been deleted
     */
    @timedMatrixClientFunctionCall()
    public deleteRoomAlias(alias: string): Promise<any> {
        alias = encodeURIComponent(alias);
        return this.doRequest("DELETE", "/_matrix/client/r0/directory/room/" + alias);
    }

    /**
     * Sets the visibility of a room in the directory.
     * @param {string} roomId The room ID to manipulate the visibility of
     * @param {"public" | "private"} visibility The visibility to set for the room
     * @return {Promise} resolves when the visibility has been updated
     */
    @timedMatrixClientFunctionCall()
    public setDirectoryVisibility(roomId: string, visibility: "public" | "private"): Promise<any> {
        roomId = encodeURIComponent(roomId);
        return this.doRequest("PUT", "/_matrix/client/r0/directory/list/room/" + roomId, null, {
            "visibility": visibility,
        });
    }

    /**
     * Gets the visibility of a room in the directory.
     * @param {string} roomId The room ID to query the visibility of
     * @return {Promise<"public"|"private">} The visibility of the room
     */
    @timedMatrixClientFunctionCall()
    public getDirectoryVisibility(roomId: string): Promise<"public" | "private"> {
        roomId = encodeURIComponent(roomId);
        return this.doRequest("GET", "/_matrix/client/r0/directory/list/room/" + roomId).then(response => {
            return response["visibility"];
        });
    }

    /**
     * Resolves a room ID or alias to a room ID. If the given ID or alias looks like a room ID
     * already, it will be returned as-is. If the room ID or alias looks like a room alias, it
     * will be resolved to a room ID if possible. If the room ID or alias is neither, an error
     * will be raised.
     * @param {string} roomIdOrAlias the room ID or alias to resolve to a room ID
     * @returns {Promise<string>} resolves to the room ID
     */
    @timedMatrixClientFunctionCall()
    public async resolveRoom(roomIdOrAlias: string): Promise<string> {
        if (roomIdOrAlias.startsWith("!")) return roomIdOrAlias; // probably
        if (roomIdOrAlias.startsWith("#")) return this.lookupRoomAlias(roomIdOrAlias).then(r => r.roomId);
        throw new Error("Invalid room ID or alias");
    }

    /**
     * Does a room directory lookup for a given room alias
     * @param {string} roomAlias the room alias to look up in the room directory
     * @returns {Promise<RoomDirectoryLookupResponse>} resolves to the room's information
     */
    @timedMatrixClientFunctionCall()
    public lookupRoomAlias(roomAlias: string): Promise<RoomDirectoryLookupResponse> {
        return this.doRequest("GET", "/_matrix/client/r0/directory/room/" + encodeURIComponent(roomAlias)).then(response => {
            return {
                roomId: response["room_id"],
                residentServers: response["servers"],
            };
        });
    }

    /**
     * Invites a user to a room.
     * @param {string} userId the user ID to invite
     * @param {string} roomId the room ID to invite the user to
     * @returns {Promise<any>} resolves when completed
     */
    @timedMatrixClientFunctionCall()
    public inviteUser(userId, roomId) {
        return this.doRequest("POST", "/_matrix/client/r0/rooms/" + encodeURIComponent(roomId) + "/invite", null, {
            user_id: userId,
        });
    }

    /**
     * Kicks a user from a room.
     * @param {string} userId the user ID to kick
     * @param {string} roomId the room ID to kick the user in
     * @param {string?} reason optional reason for the kick
     * @returns {Promise<any>} resolves when completed
     */
    @timedMatrixClientFunctionCall()
    public kickUser(userId, roomId, reason = null) {
        return this.doRequest("POST", "/_matrix/client/r0/rooms/" + encodeURIComponent(roomId) + "/kick", null, {
            user_id: userId,
            reason: reason,
        });
    }

    /**
     * Bans a user from a room.
     * @param {string} userId the user ID to ban
     * @param {string} roomId the room ID to set the ban in
     * @param {string?} reason optional reason for the ban
     * @returns {Promise<any>} resolves when completed
     */
    @timedMatrixClientFunctionCall()
    public banUser(userId, roomId, reason = null) {
        return this.doRequest("POST", "/_matrix/client/r0/rooms/" + encodeURIComponent(roomId) + "/ban", null, {
            user_id: userId,
            reason: reason,
        });
    }

    /**
     * Unbans a user in a room.
     * @param {string} userId the user ID to unban
     * @param {string} roomId the room ID to lift the ban in
     * @returns {Promise<any>} resolves when completed
     */
    @timedMatrixClientFunctionCall()
    public unbanUser(userId, roomId) {
        return this.doRequest("POST", "/_matrix/client/r0/rooms/" + encodeURIComponent(roomId) + "/unban", null, {
            user_id: userId,
        });
    }

    /**
     * Gets the current user ID for this client
     * @returns {Promise<string>} The user ID of this client
     */
    @timedMatrixClientFunctionCall()
    public getUserId(): Promise<string> {
        if (this.userId) return Promise.resolve(this.userId);

        return this.doRequest("GET", "/_matrix/client/r0/account/whoami").then(response => {
            this.userId = response["user_id"];
            return this.userId;
        });
    }

    /**
     * Stops the client from syncing.
     */
    public stop() {
        this.stopSyncing = true;
    }

    /**
     * Starts syncing the client with an optional filter
     * @param {any} filter The filter to use, or null for none
     * @returns {Promise<any>} Resolves when the client has started syncing
     */
    public start(filter: any = null): Promise<any> {
        this.stopSyncing = false;
        if (!filter || typeof (filter) !== "object") {
            LogService.trace("MatrixClientLite", "No filter given or invalid object - using defaults.");
            filter = null;
        }

        return this.getUserId().then(async userId => {
            let createFilter = false;

            let existingFilter = await Promise.resolve(this.storage.getFilter());
            if (existingFilter) {
                LogService.trace("MatrixClientLite", "Found existing filter. Checking consistency with given filter");
                if (JSON.stringify(existingFilter.filter) === JSON.stringify(filter)) {
                    LogService.trace("MatrixClientLite", "Filters match");
                    this.filterId = existingFilter.id;
                } else {
                    createFilter = true;
                }
            } else {
                createFilter = true;
            }

            if (createFilter && filter) {
                LogService.trace("MatrixClientLite", "Creating new filter");
                return this.doRequest("POST", "/_matrix/client/r0/user/" + encodeURIComponent(userId) + "/filter", null, filter).then(async response => {
                    this.filterId = response["filter_id"];
                    await Promise.resolve(this.storage.setSyncToken(null));
                    await Promise.resolve(this.storage.setFilter({
                        id: this.filterId,
                        filter: filter,
                    }));
                });
            }
        }).then(async () => {
            LogService.trace("MatrixClientLite", "Populating joined rooms to avoid excessive join emits");
            this.lastJoinedRoomIds = await this.getJoinedRooms();

            LogService.trace("MatrixClientLite", "Starting sync with filter ID " + this.filterId);
            this.startSyncInternal();
        });
    }

    protected startSyncInternal(): Promise<any> {
        return this.startSync();
    }

    protected async startSync(emitFn: (emitEventType: string, ...payload: any[]) => Promise<any> = null) {
        let token = await Promise.resolve(this.storage.getSyncToken());

        const promiseWhile = async () => {
            if (this.stopSyncing) {
                LogService.info("MatrixClientLite", "Client stop requested - stopping sync");
                return;
            }

            try {
                const response = await this.doSync(token);
                token = response["next_batch"];

                if (!this.persistTokenAfterSync) {
                    await Promise.resolve(this.storage.setSyncToken(token));
                }

                LogService.debug("MatrixClientLite", "Received sync. Next token: " + token);
                await this.processSync(response, emitFn);

                if (this.persistTokenAfterSync) {
                    await Promise.resolve(this.storage.setSyncToken(token));
                }
            } catch (e) {
                LogService.error("MatrixClientLite", e);
            }

            return promiseWhile();
        };

        promiseWhile(); // start the loop
    }

    @timedMatrixClientFunctionCall()
    protected doSync(token: string): Promise<any> {
        LogService.debug("MatrixClientLite", "Performing sync with token " + token);
        const conf = {
            full_state: false,
            timeout: Math.max(0, this.syncingTimeout),
        };
        // synapse complains if the variables are null, so we have to have it unset instead
        if (token) conf["since"] = token;
        if (this.filterId) conf['filter'] = this.filterId;
        if (this.syncingPresence) conf['presence'] = this.syncingPresence;

        // timeout is 30s if we have a token, otherwise 10min
        return this.doRequest("GET", "/_matrix/client/r0/sync", conf, null, (token ? 30000 : 600000));
    }

    @timedMatrixClientFunctionCall()
    protected async processSync(raw: any, emitFn: (emitEventType: string, ...payload: any[]) => Promise<any> = null): Promise<any> {
        if (!emitFn) emitFn = (e, ...p) => Promise.resolve<any>(this.emit(e, ...p));

        if (!raw) return; // nothing to process

        if (raw['groups']) {
            const leave = raw['groups']['leave'] || {};
            for (const groupId of Object.keys(leave)) {
                await emitFn("unstable.group.leave", groupId, leave[groupId]);
            }
            const join = raw['groups']['join'] || {};
            for (const groupId of Object.keys(join)) {
                await emitFn("unstable.group.join", groupId, join[groupId]);
            }
            const invite = raw['groups']['invite'] || {};
            for (const groupId of Object.keys(invite)) {
                await emitFn("unstable.group.invite", groupId, invite[groupId]);
            }
        }

        if (raw['account_data'] && raw['account_data']['events']) {
            for (const event of raw['account_data']['events']) {
                await emitFn("account_data", event);
            }
        }

        if (!raw['rooms']) return; // nothing more to process

        let leftRooms = raw['rooms']['leave'] || {};
        let inviteRooms = raw['rooms']['invite'] || {};
        let joinedRooms = raw['rooms']['join'] || {};

        // Process rooms we've left first
        for (let roomId in leftRooms) {
            const room = leftRooms[roomId];

            if (room['account_data'] && room['account_data']['events']) {
                for (const event of room['account_data']['events']) {
                    await emitFn("room.account_data", roomId, event);
                }
            }

            if (!room['timeline'] || !room['timeline']['events']) continue;

            let leaveEvent = null;
            for (let event of room['timeline']['events']) {
                if (event['type'] !== 'm.room.member') continue;
                if (event['state_key'] !== await this.getUserId()) continue;

                const oldAge = leaveEvent && leaveEvent['unsigned'] && leaveEvent['unsigned']['age'] ? leaveEvent['unsigned']['age'] : 0;
                const newAge = event['unsigned'] && event['unsigned']['age'] ? event['unsigned']['age'] : 0;
                if (leaveEvent && oldAge < newAge) continue;

                leaveEvent = event;
            }

            if (!leaveEvent) {
                LogService.warn("MatrixClientLite", "Left room " + roomId + " without receiving an event");
                continue;
            }

            leaveEvent = await this.processEvent(leaveEvent);
            await emitFn("room.leave", roomId, leaveEvent);
            this.lastJoinedRoomIds = this.lastJoinedRoomIds.filter(r => r !== roomId);
        }

        // Process rooms we've been invited to
        for (let roomId in inviteRooms) {
            const room = inviteRooms[roomId];
            if (!room['invite_state'] || !room['invite_state']['events']) continue;

            let inviteEvent = null;
            for (let event of room['invite_state']['events']) {
                if (event['type'] !== 'm.room.member') continue;
                if (event['state_key'] !== await this.getUserId()) continue;
                if (!event['content']) continue;
                if (event['content']['membership'] !== "invite") continue;

                const oldAge = inviteEvent && inviteEvent['unsigned'] && inviteEvent['unsigned']['age'] ? inviteEvent['unsigned']['age'] : 0;
                const newAge = event['unsigned'] && event['unsigned']['age'] ? event['unsigned']['age'] : 0;
                if (inviteEvent && oldAge < newAge) continue;

                inviteEvent = event;
            }

            if (!inviteEvent) {
                LogService.warn("MatrixClientLite", "Invited to room " + roomId + " without receiving an event");
                continue;
            }

            inviteEvent = await this.processEvent(inviteEvent);
            await emitFn("room.invite", roomId, inviteEvent);
        }

        // Process rooms we've joined and their events
        for (let roomId in joinedRooms) {
            if (this.lastJoinedRoomIds.indexOf(roomId) === -1) {
                await emitFn("room.join", roomId);
                this.lastJoinedRoomIds.push(roomId);
            }

            const room = joinedRooms[roomId];

            if (room['account_data'] && room['account_data']['events']) {
                for (const event of room['account_data']['events']) {
                    await emitFn("room.account_data", roomId, event);
                }
            }

            if (!room['timeline'] || !room['timeline']['events']) continue;

            for (let event of room['timeline']['events']) {
                event = await this.processEvent(event);
                if (event['type'] === 'm.room.message') {
                    await emitFn("room.message", roomId, event);
                }
                if (event['type'] === 'm.room.tombstone' && event['state_key'] === '') {
                    await emitFn("room.archived", roomId, event);
                }
                if (event['type'] === 'm.room.create' && event['state_key'] === '' && event['content']
                    && event['content']['predecessor'] && event['content']['predecessor']['room_id']) {
                    await emitFn("room.upgraded", roomId, event);
                }
                await emitFn("room.event", roomId, event);
            }
        }
    }

    /**
     * Gets an event for a room. Returned as a raw event.
     * @param {string} roomId the room ID to get the event in
     * @param {string} eventId the event ID to look up
     * @returns {Promise<any>} resolves to the found event
     */
    @timedMatrixClientFunctionCall()
    public getEvent(roomId: string, eventId: string): Promise<any> {
        return this.doRequest("GET", "/_matrix/client/r0/rooms/" + encodeURIComponent(roomId) + "/event/" + encodeURIComponent(eventId))
            .then(ev => this.processEvent(ev));
    }

    /**
     * Gets the room state for the given room. Returned as raw events.
     * @param {string} roomId the room ID to get state for
     * @returns {Promise<any[]>} resolves to the room's state
     */
    @timedMatrixClientFunctionCall()
    public getRoomState(roomId: string): Promise<any[]> {
        return this.doRequest("GET", "/_matrix/client/r0/rooms/" + encodeURIComponent(roomId) + "/state")
            .then(state => Promise.all(state.map(ev => this.processEvent(ev))));
    }

    /**
     * Gets the state events for a given room of a given type under the given state key.
     * @param {string} roomId the room ID
     * @param {string} type the event type
     * @param {String} stateKey the state key, falsey if not needed
     * @returns {Promise<any|any[]>} resolves to the state event(s)
     * @deprecated It is not possible to get an array of events - use getRoomStateEvent instead
     */
    @timedMatrixClientFunctionCall()
    public getRoomStateEvents(roomId, type, stateKey): Promise<any | any[]> {
        return this.getRoomStateEvent(roomId, type, stateKey);
    }

    /**
     * Gets a state event for a given room of a given type under the given state key.
     * @param {string} roomId the room ID
     * @param {string} type the event type
     * @param {String} stateKey the state key
     * @returns {Promise<any>} resolves to the state event
     */
    @timedMatrixClientFunctionCall()
    public getRoomStateEvent(roomId, type, stateKey): Promise<any> {
        return this.doRequest("GET", "/_matrix/client/r0/rooms/" + encodeURIComponent(roomId) + "/state/" + encodeURIComponent(type) + "/" + encodeURIComponent(stateKey ? stateKey : ''))
            .then(ev => this.processEvent(ev));
    }

    /**
     * Gets the context surrounding an event.
     * @param {string} roomId The room ID to get the context in.
     * @param {string} eventId The event ID to get the context of.
     * @param {number} limit The maximum number of events to return on either side of the event.
     * @returns {Promise<EventContext>} The context of the event
     */
    @timedMatrixClientFunctionCall()
    public async getEventContext(roomId: string, eventId: string, limit = 10): Promise<EventContext> {
        const res = await this.doRequest("GET", "/_matrix/client/r0/rooms/" + encodeURIComponent(roomId) + "/context/" + encodeURIComponent(eventId), {limit});
        return {
            event: new RoomEvent<RoomEventContent>(res['event']),
            before: res['events_before'].map(e => new RoomEvent<RoomEventContent>(e)),
            after: res['events_after'].map(e => new RoomEvent<RoomEventContent>(e)),
            state: res['state'].map(e => new StateEvent<RoomEventContent>(e)),
        };
    }

    /**
     * Gets the profile for a given user
     * @param {string} userId the user ID to lookup
     * @returns {Promise<any>} the profile of the user
     */
    @timedMatrixClientFunctionCall()
    public getUserProfile(userId: string): Promise<any> {
        return this.doRequest("GET", "/_matrix/client/r0/profile/" + encodeURIComponent(userId));
    }

    /**
     * Sets a new display name for the user.
     * @param {string} displayName the new display name for the user, or null to clear
     * @returns {Promise<any>} resolves when complete
     */
    @timedMatrixClientFunctionCall()
    public async setDisplayName(displayName: string): Promise<any> {
        const userId = encodeURIComponent(await this.getUserId());
        return this.doRequest("PUT", "/_matrix/client/r0/profile/" + userId + "/displayname", null, {
            displayname: displayName,
        });
    }

    /**
     * Sets a new avatar url for the user.
     * @param {string} avatarUrl the new avatar URL for the user, in the form of a Matrix Content URI
     * @returns {Promise<any>} resolves when complete
     */
    @timedMatrixClientFunctionCall()
    public async setAvatarUrl(avatarUrl: string): Promise<any> {
        const userId = encodeURIComponent(await this.getUserId());
        return this.doRequest("PUT", "/_matrix/client/r0/profile/" + userId + "/avatar_url", null, {
            avatar_url: avatarUrl,
        });
    }

    /**
     * Joins the given room
     * @param {string} roomIdOrAlias the room ID or alias to join
     * @param {string[]} viaServers the server names to try and join through
     * @returns {Promise<string>} resolves to the joined room ID
     */
    @timedMatrixClientFunctionCall()
    public async joinRoom(roomIdOrAlias: string, viaServers: string[] = []): Promise<string> {
        const apiCall = (targetIdOrAlias: string) => {
            targetIdOrAlias = encodeURIComponent(targetIdOrAlias);
            const qs = {};
            if (viaServers.length > 0) qs['server_name'] = viaServers;
            return this.doRequest("POST", "/_matrix/client/r0/join/" + targetIdOrAlias, qs).then(response => {
                return response['room_id'];
            });
        };

        const userId = await this.getUserId();
        if (this.joinStrategy) return this.joinStrategy.joinRoom(roomIdOrAlias, userId, apiCall);
        else return apiCall(roomIdOrAlias);
    }

    /**
     * Gets a list of joined room IDs
     * @returns {Promise<string[]>} resolves to a list of room IDs the client participates in
     */
    @timedMatrixClientFunctionCall()
    public getJoinedRooms(): Promise<string[]> {
        return this.doRequest("GET", "/_matrix/client/r0/joined_rooms").then(response => response['joined_rooms']);
    }

    /**
     * Gets the joined members in a room. The client must be in the room to make this request.
     * @param {string} roomId The room ID to get the joined members of.
     * @returns {Promise<string>} The joined user IDs in the room
     */
    @timedMatrixClientFunctionCall()
    public getJoinedRoomMembers(roomId: string): Promise<string[]> {
        return this.doRequest("GET", "/_matrix/client/r0/rooms/" + encodeURIComponent(roomId) + "/joined_members").then(response => {
            return Object.keys(response['joined']);
        });
    }

    /**
     * Gets the joined members in a room, as an object mapping userIds to profiles. The client must be in the room to make this request.
     * @param {string} roomId The room ID to get the joined members of.
     * @returns {Object} The joined user IDs in the room as an object mapped to a set of profiles.
     */
    @timedMatrixClientFunctionCall()
    public async getJoinedRoomMembersWithProfiles(roomId: string): Promise<{[userId: string]: MatrixProfileInfo}> {
        return (await this.doRequest("GET", "/_matrix/client/r0/rooms/" + encodeURIComponent(roomId) + "/joined_members")).joined;
    }

    /**
     * Gets the membership events of users in the room. Defaults to all membership
     * types, though this can be controlled with the membership and notMembership
     * arguments. To change the point in time, use the batchToken.
     * @param {string} roomId The room ID to get members in.
     * @param {string} batchToken The point in time to get members at (or null for 'now')
     * @param {string[]} membership The membership kinds to search for.
     * @param {string[]} notMembership The membership kinds to not search for.
     * @returns {Promise<any[]>} Resolves to the membership events of the users in the room.
     */
    public getRoomMembers(roomId: string, batchToken: string = null, membership: Membership[] = null, notMembership: Membership[] = null): Promise<MembershipEvent[]> {
        const qs = {};
        if (batchToken) qs["at"] = batchToken;
        if (membership) qs["membership"] = membership;
        if (notMembership) qs["not_membership"] = notMembership;

        return this.doRequest("GET", "/_matrix/client/r0/rooms/" + encodeURIComponent(roomId) + "/members", qs).then(r => {
            return r['chunk'].map(e => new MembershipEvent(e));
        });
    }

    /**
     * Leaves the given room
     * @param {string} roomId the room ID to leave
     * @returns {Promise<any>} resolves when left
     */
    @timedMatrixClientFunctionCall()
    public leaveRoom(roomId: string): Promise<any> {
        return this.doRequest("POST", "/_matrix/client/r0/rooms/" + encodeURIComponent(roomId) + "/leave");
    }

    /**
     * Sends a read receipt for an event in a room
     * @param {string} roomId the room ID to send the receipt to
     * @param {string} eventId the event ID to set the receipt at
     * @returns {Promise<any>} resolves when the receipt has been sent
     */
    @timedMatrixClientFunctionCall()
    public sendReadReceipt(roomId: string, eventId: string): Promise<any> {
        return this.doRequest("POST", "/_matrix/client/r0/rooms/" + encodeURIComponent(roomId) + "/receipt/m.read/" + encodeURIComponent(eventId), null, {});
    }

    /**
     * Sets the typing status of the current user in a room
     * @param {string} roomId the room ID the user is typing in
     * @param {boolean} typing is the user currently typing
     * @param {number} timeout how long should the server preserve the typing state, in milliseconds
     * @returns {Promise<any>} resolves when the typing state has been set
     */
    @timedMatrixClientFunctionCall()
    public async setTyping(roomId: string, typing: boolean, timeout = 30000): Promise<any> {
        const userId = await this.getUserId();
        return this.doRequest("PUT", "/_matrix/client/r0/rooms/" + encodeURIComponent(roomId) + "/typing/" + encodeURIComponent(userId), null, {
            typing,
            timeout,
        });
    }

    /**
     * Replies to a given event with the given text. The event is sent with a msgtype of m.text.
     * @param {string} roomId the room ID to reply in
     * @param {any} event the event to reply to
     * @param {string} text the text to reply with
     * @param {string} html the HTML to reply with, or falsey to use the `text`
     * @returns {Promise<string>} resolves to the event ID which was sent
     */
    @timedMatrixClientFunctionCall()
    public replyText(roomId: string, event: any, text: string, html: string = null): Promise<string> {
        if (!html) html = htmlEncode(text);

        const reply = RichReply.createFor(roomId, event, text, html);
        return this.sendMessage(roomId, reply);
    }

    /**
     * Replies to a given event with the given HTML. The event is sent with a msgtype of m.text.
     * @param {string} roomId the room ID to reply in
     * @param {any} event the event to reply to
     * @param {string} html the HTML to reply with.
     * @returns {Promise<string>} resolves to the event ID which was sent
     */
    @timedMatrixClientFunctionCall()
    public replyHtmlText(roomId: string, event: any, html: string): Promise<string> {
        const text = htmlToText(html, {wordwrap: false});
        const reply = RichReply.createFor(roomId, event, text, html);
        return this.sendMessage(roomId, reply);
    }

    /**
     * Replies to a given event with the given text. The event is sent with a msgtype of m.notice.
     * @param {string} roomId the room ID to reply in
     * @param {any} event the event to reply to
     * @param {string} text the text to reply with
     * @param {string} html the HTML to reply with, or falsey to use the `text`
     * @returns {Promise<string>} resolves to the event ID which was sent
     */
    @timedMatrixClientFunctionCall()
    public replyNotice(roomId: string, event: any, text: string, html: string = null): Promise<string> {
        if (!html) html = htmlEncode(text);

        const reply = RichReply.createFor(roomId, event, text, html);
        reply['msgtype'] = 'm.notice';
        return this.sendMessage(roomId, reply);
    }

    /**
     * Replies to a given event with the given HTML. The event is sent with a msgtype of m.notice.
     * @param {string} roomId the room ID to reply in
     * @param {any} event the event to reply to
     * @param {string} html the HTML to reply with.
     * @returns {Promise<string>} resolves to the event ID which was sent
     */
    @timedMatrixClientFunctionCall()
    public replyHtmlNotice(roomId: string, event: any, html: string): Promise<string> {
        const text = htmlToText(html, {wordwrap: false});
        const reply = RichReply.createFor(roomId, event, text, html);
        reply['msgtype'] = 'm.notice';
        return this.sendMessage(roomId, reply);
    }

    /**
     * Sends a notice to the given room
     * @param {string} roomId the room ID to send the notice to
     * @param {string} text the text to send
     * @returns {Promise<string>} resolves to the event ID that represents the message
     */
    @timedMatrixClientFunctionCall()
    public sendNotice(roomId: string, text: string): Promise<string> {
        return this.sendMessage(roomId, {
            body: text,
            msgtype: "m.notice",
        });
    }

    /**
     * Sends a notice to the given room with HTML content
     * @param {string} roomId the room ID to send the notice to
     * @param {string} html the HTML to send
     * @returns {Promise<string>} resolves to the event ID that represents the message
     */
    @timedMatrixClientFunctionCall()
    public sendHtmlNotice(roomId: string, html: string): Promise<string> {
        return this.sendMessage(roomId, {
            body: htmlToText(html, {wordwrap: false}),
            msgtype: "m.notice",
            format: "org.matrix.custom.html",
            formatted_body: html,
        });
    }

    /**
     * Sends a text message to the given room
     * @param {string} roomId the room ID to send the text to
     * @param {string} text the text to send
     * @returns {Promise<string>} resolves to the event ID that represents the message
     */
    @timedMatrixClientFunctionCall()
    public sendText(roomId: string, text: string): Promise<string> {
        return this.sendMessage(roomId, {
            body: text,
            msgtype: "m.text",
        });
    }

    /**
     * Sends a text message to the given room with HTML content
     * @param {string} roomId the room ID to send the text to
     * @param {string} html the HTML to send
     * @returns {Promise<string>} resolves to the event ID that represents the message
     */
    @timedMatrixClientFunctionCall()
    public sendHtmlText(roomId: string, html: string): Promise<string> {
        return this.sendMessage(roomId, {
            body: htmlToText(html, {wordwrap: false}),
            msgtype: "m.text",
            format: "org.matrix.custom.html",
            formatted_body: html,
        });
    }

    /**
     * Sends a message to the given room
     * @param {string} roomId the room ID to send the message to
     * @param {object} content the event content to send
     * @returns {Promise<string>} resolves to the event ID that represents the message
     */
    @timedMatrixClientFunctionCall()
    public sendMessage(roomId: string, content: any): Promise<string> {
        return this.sendEvent(roomId, "m.room.message", content);
    }

    /**
     * Sends an event to the given room
     * @param {string} roomId the room ID to send the event to
     * @param {string} eventType the type of event to send
     * @param {string} content the event body to send
     * @returns {Promise<string>} resolves to the event ID that represents the event
     */
    @timedMatrixClientFunctionCall()
    public sendEvent(roomId: string, eventType: string, content: any): Promise<string> {
        const txnId = (new Date().getTime()) + "__inc" + (++this.requestId);
        return this.doRequest("PUT", "/_matrix/client/r0/rooms/" + encodeURIComponent(roomId) + "/send/" + encodeURIComponent(eventType) + "/" + encodeURIComponent(txnId), null, content).then(response => {
            return response['event_id'];
        });
    }

    /**
     * Sends a state event to the given room
     * @param {string} roomId the room ID to send the event to
     * @param {string} type the event type to send
     * @param {string} stateKey the state key to send, should not be null
     * @param {string} content the event body to send
     * @returns {Promise<string>} resolves to the event ID that represents the message
     */
    @timedMatrixClientFunctionCall()
    public sendStateEvent(roomId: string, type: string, stateKey: string, content: any): Promise<string> {
        return this.doRequest("PUT", "/_matrix/client/r0/rooms/" + encodeURIComponent(roomId) + "/state/" + encodeURIComponent(type) + "/" + encodeURIComponent(stateKey), null, content).then(response => {
            return response['event_id'];
        });
    }

    /**
     * Redact an event in a given room
     * @param {string} roomId the room ID to send the redaction to
     * @param {string} eventId the event ID to redact
     * @param {String} reason an optional reason for redacting the event
     * @returns {Promise<string>} resolves to the event ID that represents the redaction
     */
    @timedMatrixClientFunctionCall()
    public redactEvent(roomId: string, eventId: string, reason: string | null = null): Promise<string> {
        const txnId = (new Date().getTime()) + "__inc" + (++this.requestId);
        const content = reason !== null ? {reason} : {};
        return this.doRequest("PUT", `/_matrix/client/r0/rooms/${encodeURIComponent(roomId)}/redact/${encodeURIComponent(eventId)}/${txnId}`, null, content).then(response => {
            return response['event_id'];
        });
    }

    /**
     * Creates a room. This does not break out the various options for creating a room
     * due to the large number of possibilities. See the /createRoom endpoint in the
     * spec for more information on what to provide for `properties`. Note that creating
     * a room may cause the bot/appservice to raise a join event.
     * @param {any} properties the properties of the room. See the spec for more information
     * @returns {Promise<string>} resolves to the room ID that represents the room
     */
    @timedMatrixClientFunctionCall()
    public createRoom(properties: any = {}): Promise<string> {
        return this.doRequest("POST", "/_matrix/client/r0/createRoom", null, properties).then(response => {
            return response['room_id'];
        });
    }

    /**
     * Checks if a given user has a required power level
     * @param {string} userId the user ID to check the power level of
     * @param {string} roomId the room ID to check the power level in
     * @param {string} eventType the event type to look for in the `events` property of the power levels
     * @param {boolean} isState true to indicate the event is intended to be a state event
     * @returns {Promise<boolean>} resolves to true if the user has the required power level, resolves to false otherwise
     */
    @timedMatrixClientFunctionCall()
    public async userHasPowerLevelFor(userId: string, roomId: string, eventType: string, isState: boolean): Promise<boolean> {
        const powerLevelsEvent = await this.getRoomStateEvent(roomId, "m.room.power_levels", "");
        if (!powerLevelsEvent) {
            throw new Error("No power level event found");
        }

        let requiredPower = isState ? 50 : 0;
        if (isState && powerLevelsEvent["state_default"]) requiredPower = powerLevelsEvent["state_default"];
        if (!isState && powerLevelsEvent["users_default"]) requiredPower = powerLevelsEvent["users_default"];
        if (powerLevelsEvent["events"] && powerLevelsEvent["events"][eventType]) requiredPower = powerLevelsEvent["events"][eventType];

        let userPower = 0;
        if (powerLevelsEvent["users"] && powerLevelsEvent["users"][userId]) userPower = powerLevelsEvent["users"][userId];

        return userPower >= requiredPower;
    }

    /**
     * Determines the boundary conditions for this client's ability to change another user's power level
     * in a given room. This will identify the maximum possible level this client can change the user to,
     * and if that change could even be possible. If the returned object indicates that the client can
     * change the power level of the user, the client is able to set the power level to any value equal
     * to or less than the maximum value.
     * @param {string} targetUserId The user ID to compare against.
     * @param {string} roomId The room ID to compare within.
     * @returns {Promise<PowerLevelBounds>} The bounds of the client's ability to change the user's power level.
     */
    @timedMatrixClientFunctionCall()
    public async calculatePowerLevelChangeBoundsOn(targetUserId: string, roomId: string): Promise<PowerLevelBounds> {
        const myUserId = await this.getUserId();

        const canChangePower = await this.userHasPowerLevelFor(myUserId, roomId, "m.room.power_levels", true);
        if (!canChangePower) return {canModify: false, maximumPossibleLevel: 0};

        const powerLevelsEvent = await this.getRoomStateEvent(roomId, "m.room.power_levels", "");
        if (!powerLevelsEvent) {
            throw new Error("No power level event found");
        }

        let targetUserPower = 0;
        let myUserPower = 0;
        if (powerLevelsEvent["users"] && powerLevelsEvent["users"][targetUserId]) targetUserPower = powerLevelsEvent["users"][targetUserId];
        if (powerLevelsEvent["users"] && powerLevelsEvent["users"][myUserId]) myUserPower = powerLevelsEvent["users"][myUserId];

        if (myUserId === targetUserId) {
            return {canModify: true, maximumPossibleLevel: myUserPower};
        }

        if (targetUserPower >= myUserPower) {
            return {canModify: false, maximumPossibleLevel: myUserPower};
        }

        return {canModify: true, maximumPossibleLevel: myUserPower};
    }

    /**
     * Sets the power level for a given user ID in the given room. Note that this is not safe to
     * call multiple times concurrently as changes are not atomic. This will throw an error if
     * the user lacks enough permission to change the power level, or if a power level event is
     * missing from the room.
     * @param {string} userId The user ID to change
     * @param {string} roomId The room ID to change the power level in
     * @param {number} newLevel The integer power level to set the user to.
     * @returns {Promise<any>} Resolves when complete.
     */
    @timedMatrixClientFunctionCall()
    public async setUserPowerLevel(userId: string, roomId: string, newLevel: number): Promise<any> {
        const currentLevels = await this.getRoomStateEvent(roomId, "m.room.power_levels", "");
        if (!currentLevels['users']) currentLevels['users'] = {};
        currentLevels['users'][userId] = newLevel;
        await this.sendStateEvent(roomId, "m.room.power_levels", "", currentLevels);
    }

    /**
     * Converts a MXC URI to an HTTP URL.
     * @param {string} mxc The MXC URI to convert
     * @returns {string} The HTTP URL for the content.
     */
    @timedMatrixClientFunctionCall()
    public mxcToHttp(mxc: string): string {
        if (!mxc.startsWith("mxc://")) throw new Error("Not a MXC URI");
        const parts = mxc.substring("mxc://".length).split('/');
        const originHomeserver = parts[0];
        const mediaId = parts.slice(1, parts.length).join('/');
        return `${this.homeserverUrl}/_matrix/media/r0/download/${encodeURIComponent(originHomeserver)}/${encodeURIComponent(mediaId)}`;
    }

    /**
     * Converts a MXC URI to an HTTP URL for downsizing the content.
     * @param {string} mxc The MXC URI to convert and downsize.
     * @param {number} width The width, as an integer, for the thumbnail.
     * @param {number} height The height, as an intenger, for the thumbnail.
     * @param {"crop"|"scale"} method Whether to crop or scale (preserve aspect ratio) the content.
     * @returns {string} The HTTP URL for the downsized content.
     */
    @timedMatrixClientFunctionCall()
    public mxcToHttpThumbnail(mxc: string, width: number, height: number, method: "crop" | "scale"): string {
        const downloadUri = this.mxcToHttp(mxc);
        return downloadUri.replace("/_matrix/media/r0/download", "/_matrix/media/r0/thumbnail")
            + `?width=${width}&height=${height}&method=${encodeURIComponent(method)}`;
    }

    /**
     * Uploads data to the homeserver's media repository.
     * @param {Buffer} data the content to upload.
     * @param {string} contentType the content type of the file. Defaults to application/octet-stream
     * @param {string} filename the name of the file. Optional.
     * @returns {Promise<string>} resolves to the MXC URI of the content
     */
    @timedMatrixClientFunctionCall()
    public uploadContent(data: Buffer, contentType = "application/octet-stream", filename: string = null): Promise<string> {
        // TODO: Make doRequest take an object for options
        return this.doRequest("POST", "/_matrix/media/r0/upload", {filename: filename}, data, 60000, false, contentType)
            .then(response => response["content_uri"]);
    }

    /**
     * Download content from the homeserver's media repository.
     * @param {string} mxcUrl The MXC URI for the content.
     * @param {string} allowRemote Indicates to the server that it should not attempt to fetch the
     * media if it is deemed remote. This is to prevent routing loops where the server contacts itself.
     * Defaults to true if not provided.
     * @returns {Promise<{data: Buffer, contentType: string}>} Resolves to the downloaded content.
     */
    public async downloadContent(mxcUrl: string, allowRemote = true): Promise<{ data: Buffer, contentType: string }> {
        if (!mxcUrl.toLowerCase().startsWith("mxc://")) {
            throw Error("'mxcUrl' does not begin with mxc://");
        }
        const urlParts = mxcUrl.substr("mxc://".length).split("/");
        const domain = encodeURIComponent(urlParts[0]);
        const mediaId = encodeURIComponent(urlParts[1].split("/")[0]);
        const path = `/_matrix/media/r0/download/${domain}/${mediaId}`;
        const res = await this.doRequest("GET", path, {allow_remote: allowRemote}, null, null, true, null, true);
        return {
            data: res.body,
            contentType: res.headers["content-type"],
        };
    }

    /**
     * Uploads data to the homeserver's media repository after downloading it from the
     * provided URL.
     * @param {string} url The URL to download content from.
     * @returns {Promise<string>} Resolves to the MXC URI of the content
     */
    @timedMatrixClientFunctionCall()
    public uploadContentFromUrl(url: string): Promise<string> {
        return new Promise<{ body: Buffer, contentType: string }>((resolve, reject) => {
            const requestId = ++this.requestId;
            const params = {
                uri: url,
                method: "GET",
                encoding: null,
            };
            getRequestFn()(params, (err, response, resBody) => {
                if (err) {
                    LogService.error("MatrixLiteClient (REQ-" + requestId + ")", err);
                    reject(err);
                } else {
                    const contentType = response.headers['content-type'] || "application/octet-stream";

                    LogService.trace("MatrixLiteClient (REQ-" + requestId + " RESP-H" + response.statusCode + ")", "<data>");
                    if (response.statusCode < 200 || response.statusCode >= 300) {
                        LogService.error("MatrixLiteClient (REQ-" + requestId + ")", "<data>");
                        reject(response);
                    } else resolve({body: resBody, contentType: contentType});
                }
            });
        }).then(obj => {
            return this.uploadContent(obj.body, obj.contentType);
        });
    }

    /**
     * Determines the upgrade history for a given room as a doubly-linked list styled structure. Given
     * a room ID in the history of upgrades, the resulting `previous` array will hold any rooms which
     * are older than the given room. The resulting `newer` array will hold any rooms which are newer
     * versions of the room. Both arrays will be defined, but may be empty individually. Element zero
     * of each will always be the nearest to the given room ID and the last element will be the furthest
     * from the room. The given room will never be in either array.
     * @param {string} roomId the room ID to get the history of
     * @returns {Promise<{previous: RoomReference[], newer: RoomReference[]}>} Resolves to the room's
     * upgrade history
     */
    @timedMatrixClientFunctionCall()
    public async getRoomUpgradeHistory(roomId: string): Promise<{ previous: RoomReference[], newer: RoomReference[], current: RoomReference }> {
        const result = {previous: [], newer: [], current: null};

        const chaseCreates = async (findRoomId) => {
            try {
                const createEvent = await this.getRoomStateEvent(findRoomId, "m.room.create", "");
                if (!createEvent) return;

                if (findRoomId === roomId && !result.current) {
                    const version = createEvent['room_version'] || '1';
                    result.current = {
                        roomId: roomId,
                        version: version,
                        refEventId: null,
                    };
                }

                if (createEvent['predecessor'] && createEvent['predecessor']['room_id']) {
                    const prevRoomId = createEvent['predecessor']['room_id'];
                    if (prevRoomId === findRoomId) return; // Recursion is bad
                    if (result.previous.find(r => r.roomId === prevRoomId)) return; // Already found

                    let tombstoneEventId = null;
                    let prevVersion = "1";
                    try {
                        const roomState = await this.getRoomState(prevRoomId);
                        const tombstone = roomState.find(e => e['type'] === 'm.room.tombstone' && e['state_key'] === '');
                        const create = roomState.find(e => e['type'] === 'm.room.create' && e['state_key'] === '');

                        if (tombstone) {
                            if (!tombstone['content']) tombstone['content'] = {};
                            const tombstoneRefRoomId = tombstone['content']['replacement_room'];
                            if (tombstoneRefRoomId === findRoomId) tombstoneEventId = tombstone['event_id'];
                        }

                        if (create) {
                            if (!create['content']) create['content'] = {};
                            prevVersion = create['content']['room_version'] || "1";
                        }
                    } catch (e) {
                        // state not available
                    }

                    result.previous.push({
                        roomId: prevRoomId,
                        version: prevVersion,
                        refEventId: tombstoneEventId,
                    });

                    return chaseCreates(prevRoomId);
                }
            } catch (e) {
                // no create event - that's fine
            }
        };

        const chaseTombstones = async (findRoomId) => {
            try {
                const tombstoneEvent = await this.getRoomStateEvent(findRoomId, "m.room.tombstone", "");
                if (!tombstoneEvent) return;
                if (!tombstoneEvent['replacement_room']) return;

                const newRoomId = tombstoneEvent['replacement_room'];
                if (newRoomId === findRoomId) return; // Recursion is bad
                if (result.newer.find(r => r.roomId === newRoomId)) return; // Already found

                let newRoomVersion = "1";
                let createEventId = null;
                try {
                    const roomState = await this.getRoomState(newRoomId);
                    const create = roomState.find(e => e['type'] === 'm.room.create' && e['state_key'] === '');

                    if (create) {
                        if (!create['content']) create['content'] = {};

                        const predecessor = create['content']['predecessor'] || {};
                        const refPrevRoomId = predecessor['room_id'];
                        if (refPrevRoomId === findRoomId) {
                            createEventId = create['event_id'];
                        }

                        newRoomVersion = create['content']['room_version'] || "1";
                    }
                } catch (e) {
                    // state not available
                }

                result.newer.push({
                    roomId: newRoomId,
                    version: newRoomVersion,
                    refEventId: createEventId,
                });

                return await chaseTombstones(newRoomId);
            } catch (e) {
                // no tombstone - that's fine
            }
        };

        await chaseCreates(roomId);
        await chaseTombstones(roomId);
        return result;
    }

    /**
     * Creates a Space room.
     * @param {SpaceCreateOptions} opts The creation options.
     * @returns {Promise<Space>} Resolves to the created space.
     */
    public async createSpace(opts: SpaceCreateOptions): Promise<Space> {
        const roomCreateOpts = {
            name: opts.name,
            topic: opts.topic || "",
            preset: opts.isPublic ? 'public_chat' : 'private_chat',
            room_alias_name: opts.localpart,
            initial_state: [
                {
                    type: "m.room.history_visibility",
                    state_key: "",
                    content: {
                        history_visibility: opts.isPublic ? 'world_readable' : 'shared',
                    },
                },
            ] as unknown[],
            creation_content: {
                type: "m.space",
            },
            invite: opts.invites || [],
            power_level_content_override: {
                ban: 100,
                events_default: 50,
                invite: 50,
                kick: 100,
                notifications: {
                    room: 100,
                },
                redact: 100,
                state_default: 100,
                users: {
                    [await this.getUserId()]: 100,
                },
                users_default: 0,
            },
        };
        if (opts.avatarUrl) {
            roomCreateOpts.initial_state.push({
                type: 'm.room.avatar',
                state_key: "",
                content: {
                    url: opts.avatarUrl,
                },
            });
        }
        const roomId = await this.createRoom(roomCreateOpts);
        return new Space(roomId, this);
    }

    /**
     * Gets a Space.
     * This API does not work with unstable spaces (e.g. org.matrix.msc.1772.space)
     *
     * @throws If the room is not a space or there was an error
     * @returns {Promise<Space>} Resolves to the space.
     */
    public async getSpace(roomIdOrAlias: string): Promise<Space> {
        const roomId = await this.resolveRoom(roomIdOrAlias);
        const createEvent = await this.getRoomStateEvent(roomId, "m.room.create", "");
        if (createEvent["type"] !== "m.space") {
            throw new Error("Room is not a space");
        }
        return new Space(roomId, this);
    }

    /**
     * Performs a web request to the homeserver, applying appropriate authorization headers for
     * this client.
     * @param {"GET"|"POST"|"PUT"|"DELETE"} method The HTTP method to use in the request
     * @param {string} endpoint The endpoint to call. For example: "/_matrix/client/r0/account/whoami"
     * @param {any} qs The query string to send. Optional.
     * @param {any} body The request body to send. Optional. Will be converted to JSON unless the type is a Buffer.
     * @param {number} timeout The number of milliseconds to wait before timing out.
     * @param {boolean} raw If true, the raw response will be returned instead of the response body.
     * @param {string} contentType The content type to send. Only used if the `body` is a Buffer.
     * @param {string} noEncoding Set to true to disable encoding, and return a Buffer. Defaults to false
     * @returns {Promise<any>} Resolves to the response (body), rejected if a non-2xx status code was returned.
     */
    @timedMatrixClientFunctionCall()
    public doRequest(method, endpoint, qs = null, body = null, timeout = 60000, raw = false, contentType = "application/json", noEncoding = false): Promise<any> {
        if (this.impersonatedUserId) {
            if (!qs) qs = {"user_id": this.impersonatedUserId};
            else qs["user_id"] = this.impersonatedUserId;
        }
        const headers = {};
        if (this.accessToken) {
            headers["Authorization"] = `Bearer ${this.accessToken}`;
        }
        return doHttpRequest(this.homeserverUrl, method, endpoint, qs, body, headers, timeout, raw, contentType, noEncoding);
    }
}

export interface RoomDirectoryLookupResponse {
    roomId: string;
    residentServers: string[];
}

export interface RoomReference {
    /**
     * The room ID being referenced
     */
    roomId: string;

    /**
     * The version of the room at the time
     */
    version: string;

    /**
     * If going backwards, the tombstone event ID, otherwise the creation
     * event. If the room can't be verified, this will be null. Will be
     * null if this reference is to the current room.
     */
    refEventId: string;
}<|MERGE_RESOLUTION|>--- conflicted
+++ resolved
@@ -21,11 +21,8 @@
 import { OpenIDConnectToken } from "./models/OpenIDConnect";
 import { doHttpRequest } from "./http";
 import { htmlToText } from "html-to-text";
-<<<<<<< HEAD
 import { LoginFlows, LoginFlowsType, LoginResponse } from "./models/Login";
-=======
 import { MatrixProfileInfo } from "./models/MatrixProfile";
->>>>>>> 8c287d8f
 import { Space, SpaceCreateOptions } from "./models/Spaces";
 
 /**
