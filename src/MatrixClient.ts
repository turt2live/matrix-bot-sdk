--- conflicted
+++ resolved
@@ -971,17 +971,12 @@
      * @returns {Promise<any>} resolves to the state event
      */
     @timedMatrixClientFunctionCall()
-<<<<<<< HEAD
     public getRoomStateEvent(roomId, type, stateKey, format = "content"): Promise<any> {
-        return this.doRequest("GET", "/_matrix/client/r0/rooms/" + encodeURIComponent(roomId) + "/state/" + encodeURIComponent(type) + "/" + encodeURIComponent(stateKey ? stateKey : ''), { format })
-=======
-    public getRoomStateEvent(roomId, type, stateKey): Promise<any> {
         const path = "/_matrix/client/v3/rooms/"
             + encodeURIComponent(roomId) + "/state/"
             + encodeURIComponent(type) + "/"
             + encodeURIComponent(stateKey ? stateKey : '');
-        return this.doRequest("GET", path)
->>>>>>> 7e846002
+        return this.doRequest("GET", path, { format })
             .then(ev => this.processEvent(ev));
     }
 
