{
  "name": "@vector-im/matrix-bot-sdk",
  "version": "0.7.0",
  "description": "TypeScript/JavaScript SDK for Matrix bots and appservices",
  "repository": {
    "type": "git",
    "url": "git+https://github.com/vector-im/matrix-bot-sdk.git"
  },
  "author": "Element",
  "license": "MIT",
  "bugs": {
    "url": "https://github.com/vector-im/matrix-bot-sdk/issues"
  },
  "homepage": "https://github.com/vector-im/matrix-bot-sdk#readme",
  "publishConfig": {
    "access": "public"
  },
  "scripts": {
    "prepublishOnly": "yarn build",
    "docs": "jsdoc -c jsdoc.json -P package.json -u docs/tutorials",
    "build": "tsc --listEmittedFiles -p tsconfig-release.json",
    "lint": "eslint \"{src,test,examples}/**/*.ts\"",
    "lint:fix": "eslint \"{src,test,examples}/**/*.ts\" --fix",
    "test": "jest",
    "build:examples": "tsc -p tsconfig-examples.json",
    "example:bot": "yarn build:examples && node lib/examples/bot.js",
    "example:appservice": "yarn build:examples && node lib/examples/appservice.js",
    "example:login_register": "yarn build:examples && node lib/examples/login_register.js",
    "example:encryption_bot": "yarn build:examples && node lib/examples/encryption_bot.js",
    "example:encryption_appservice": "yarn build:examples && node lib/examples/encryption_appservice.js"
  },
  "main": "./lib/index.js",
  "typings": "./lib/index.d.ts",
  "engines": {
    "node": ">=18.0.0"
  },
  "keywords": [
    "matrix",
    "bot",
    "sdk",
    "js",
    "ts",
    "node",
    "helpers",
    "snippets",
    "chat",
    "modules",
    "bot-sdk",
    "appservices"
  ],
  "files": [
    "src/*",
    "lib/*",
    "scripts/*",
    "tsconfig.json"
  ],
  "dependencies": {
<<<<<<< HEAD
    "@matrix-org/matrix-sdk-crypto-nodejs": "0.1.0-beta.11",
    "@types/express": "^4.17.20",
=======
    "@matrix-org/matrix-sdk-crypto-nodejs": "0.1.0-beta.6",
    "@types/express": "^4.17.21",
>>>>>>> 28a69beb
    "another-json": "^0.2.0",
    "async-lock": "^1.4.0",
    "chalk": "4",
    "express": "^4.18.2",
    "glob-to-regexp": "^0.4.1",
    "hash.js": "^1.1.7",
    "html-to-text": "^9.0.5",
    "htmlencode": "^0.0.4",
    "lowdb": "1",
    "lru-cache": "^10.0.1",
    "mkdirp": "^3.0.1",
    "morgan": "^1.10.0",
    "postgres": "^3.4.1",
    "request": "^2.88.2",
    "request-promise": "^4.2.6",
    "sanitize-html": "^2.11.0"
  },
  "devDependencies": {
    "@babel/core": "^7.23.2",
    "@babel/eslint-parser": "^7.22.15",
    "@babel/eslint-plugin": "^7.22.10",
    "@testcontainers/postgresql": "^10.2.2",
    "@types/async-lock": "^1.4.1",
    "@types/jest": "^29.5.6",
    "@types/lowdb": "^1.0.14",
    "@types/mocha": "^10.0.3",
    "@types/node": "18",
    "@types/sanitize-html": "^2.9.3",
    "@types/simple-mock": "^0.8.4",
    "@typescript-eslint/eslint-plugin": "^6.9.0",
    "@typescript-eslint/parser": "^6.9.0",
    "better-docs": "^2.7.2",
    "eslint": "^8.52.0",
    "eslint-config-google": "^0.14.0",
    "eslint-plugin-import": "^2.29.0",
    "eslint-plugin-matrix-org": "0.5",
    "get-port": "5",
    "jest": "^29.7.0",
    "jsdoc": "^4.0.2",
    "matrix-mock-request": "^2.6.0",
    "simple-mock": "^0.8.0",
    "taffydb": "^2.7.3",
    "testcontainers": "^10.2.2",
    "tmp": "^0.2.1",
    "ts-jest": "^29.1.1",
    "typescript": "^5.2.2"
  },
  "jest": {
    "preset": "ts-jest",
    "testEnvironment": "node",
    "testMatch": [
      "<rootDir>/test/**/*Test.ts"
    ]
  }
}<|MERGE_RESOLUTION|>--- conflicted
+++ resolved
@@ -55,13 +55,8 @@
     "tsconfig.json"
   ],
   "dependencies": {
-<<<<<<< HEAD
     "@matrix-org/matrix-sdk-crypto-nodejs": "0.1.0-beta.11",
-    "@types/express": "^4.17.20",
-=======
-    "@matrix-org/matrix-sdk-crypto-nodejs": "0.1.0-beta.6",
     "@types/express": "^4.17.21",
->>>>>>> 28a69beb
     "another-json": "^0.2.0",
     "async-lock": "^1.4.0",
     "chalk": "4",
