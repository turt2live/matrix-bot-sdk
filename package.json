--- conflicted
+++ resolved
@@ -66,12 +66,8 @@
     "morgan": "^1.10.0",
     "request": "^2.88.2",
     "request-promise": "^4.2.6",
-<<<<<<< HEAD
-    "sanitize-html": "^2.6.1",
+    "sanitize-html": "^2.7.0",
     "wrtc": "^0.4.7"
-=======
-    "sanitize-html": "^2.7.0"
->>>>>>> 7e846002
   },
   "devDependencies": {
     "@babel/core": "^7.18.2",
